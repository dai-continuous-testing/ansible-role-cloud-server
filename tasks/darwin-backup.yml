
<<<<<<< HEAD
=======
# set postgres path

- name: set postgres path
  set_fact:
    postgres_install_path: "{{ item.value }}"
  with_dict: "{{ extra_application_properties }}"
  when: "item.key == 'postgres.install.path'"
  ignore_errors: yes

>>>>>>> 0e6c7dcd
# validation

- name: assert all vars are set
  assert: { that: "{{ item }} != '' " }
  with_items:
  - db_connection_string
  - db_username
  # - db_password
  - temp_folder
  - cloud_backup_dir

# set required variables

- name: set facts
  set_fact:
    timestamp: "{{ lookup('pipe', 'date +%Y-%m-%d-%H-%M') }}"
    db_name: "{{ db_connection_string.split('/')[3] }}"
    db_host: "{{ db_connection_string.split('/')[2].split(':')[0] }}"
    db_port: "{{ db_connection_string.split('/')[2].split(':')[1] }}"
    backups_before_upgrade_dir: "{{ cloud_backup_dir }}/backups_before_upgrade"


# required dependencies

- name: make sure psql is installed on the machine
  command: "\"{{ postgres_install_path }}/bin/psql\" --version"
  register: psql_test
  ignore_errors: yes
   
- name: make sure pg_dump is installed on the machine
  command: "\"{{ postgres_install_path }}/bin/pg_dump\" --version"
  register: pg_dump_test
  ignore_errors: yes

# - name: fail if psql is not found
#   fail:
#     msg: psql must be accesible in path
#   when: psql_test.rc != 0
# 
# - name: fail if pg_dump is not found
#   fail:
#     msg: pg_dump must be accesible in path
#   when: pg_dump_test.rc != 0    


# set temp folder and backup directory

- name: make sure temp folder exists
  file:
    path: "{{ temp_folder }}"
    state: directory
    mode: '0766'
    owner: "{{ ansible_user_id }}"
  become: yes

- name: make sure backup directory exists
  file:
    path: "{{ backups_before_upgrade_dir }}"
    state: directory
    mode: '0766'
    owner: "{{ ansible_user_id }}"
  become: yes


# backup database before upgrade

- name: backup database before upgrade / install
  block:
    - name: check postgresql is recheable
      command: "\"{{ postgres_install_path }}/bin/psql\" -h {{ db_host }} -U {{ db_username }} -p {{ db_port }} -l"
      environment:
        PGPASSWORD: "{{ db_password }}"
      register: check_dbname

    - name: if db not exist - write sql file to create database
      copy:
        content: "create database {{ db_name }}"
        dest: "{{ temp_folder }}/{{ db_name }}.sql"
      when: "db_name not in check_dbname.stdout"  
    
    - name: "if db not exist - create empty {{ db_name }} database"
      command: "\"{{ postgres_install_path }}/bin/psql\" -h {{ db_host }} -p {{ db_port }} -U {{ db_username }} -f {{ temp_folder }}/{{ db_name }}.sql"
      environment:
        PGPASSWORD: "{{ db_password }}"
      when: "db_name not in check_dbname.stdout"

    - name: run cloudserver database backup
      shell: "\"{{ postgres_install_path }}/bin/pg_dump\" -w -Fc {{ db_name }} > \"{{ backups_before_upgrade_dir }}/\"{{ timestamp }}-{{ db_name }}.dump"
      environment:
        PGPASSWORD: "{{ db_password }}"
        PGHOST: "{{ db_host }}"
        PGUSER: "{{ db_username }}"
        PGPORT: "{{ db_port }}"
      args:
        executable: /bin/bash
      when: "db_name in check_dbname.stdout"
    
  when: postgres_install_path is defined and psql_test.rc == 0 and pg_dump_test.rc == 0<|MERGE_RESOLUTION|>--- conflicted
+++ resolved
@@ -1,6 +1,4 @@
 
-<<<<<<< HEAD
-=======
 # set postgres path
 
 - name: set postgres path
@@ -10,7 +8,6 @@
   when: "item.key == 'postgres.install.path'"
   ignore_errors: yes
 
->>>>>>> 0e6c7dcd
 # validation
 
 - name: assert all vars are set
