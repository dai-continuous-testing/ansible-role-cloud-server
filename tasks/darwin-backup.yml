--- conflicted
+++ resolved
@@ -24,20 +24,12 @@
 # required dependencies
 
 - name: make sure psql is installed on the machine
-<<<<<<< HEAD
-  command: psql --version
-=======
   command: "\"{{ postgres_install_path }}/bin/psql\" --version"
->>>>>>> 6ba29309
   register: psql_test
   ignore_errors: yes
    
 - name: make sure pg_dump is installed on the machine
-<<<<<<< HEAD
-  command: pg_dump --version
-=======
   command: "\"{{ postgres_install_path }}/bin/pg_dump\" --version"
->>>>>>> 6ba29309
   register: pg_dump_test
   ignore_errors: yes
 
@@ -76,13 +68,9 @@
 - name: backup database before upgrade / install
   block:
     - name: check postgresql is recheable
-<<<<<<< HEAD
-      command: "export PGPASSWORD={{ db_password }}; psql -h {{ db_host }} -U {{ db_username }} -p {{ db_port }} -l"
-=======
       command: "\"{{ postgres_install_path }}/bin/psql\" -h {{ db_host }} -U {{ db_username }} -p {{ db_port }} -l"
       environment:
         PGPASSWORD: "{{ db_password }}"
->>>>>>> 6ba29309
       register: check_dbname
 
     - name: if db not exist - write sql file to create database
@@ -92,16 +80,6 @@
       when: "db_name not in check_dbname.stdout"  
     
     - name: "if db not exist - create empty {{ db_name }} database"
-<<<<<<< HEAD
-      command: "export PGPASSWORD={{ db_password }}; psql -h {{ db_host }} -p {{ db_port }} -U {{ db_username }} -f {{ temp_folder }}/{{ db_name }}.sql"
-      when: "db_name not in check_dbname.stdout"
-
-    - name: run cloudserver database backup
-      command: "export PGPASSWORD={{ db_password }}; pg_dump.exe -h {{ db_host }} -p {{ db_port }} -U {{ db_username }} -w -Fc {{ db_name }} > {{ backups_before_upgrade_dir }}/{{ timestamp }}-{{ db_name }}.dump"
-      when: "db_name in check_dbname.stdout" 
-      
-  when: psql_test.rc == 0 and pg_dump_test.rc == 0
-=======
       command: "\"{{ postgres_install_path }}/bin/psql\" -h {{ db_host }} -p {{ db_port }} -U {{ db_username }} -f {{ temp_folder }}/{{ db_name }}.sql"
       environment:
         PGPASSWORD: "{{ db_password }}"
@@ -118,5 +96,4 @@
         executable: /bin/bash
       when: "db_name in check_dbname.stdout"
     
-  when: postgres_install_path is defined and psql_test.rc == 0 and pg_dump_test.rc == 0
->>>>>>> 6ba29309
+  when: postgres_install_path is defined and psql_test.rc == 0 and pg_dump_test.rc == 0